flake8
<<<<<<< HEAD
PyInstaller
=======
build
twine
>>>>>>> 5fad61e8
<|MERGE_RESOLUTION|>--- conflicted
+++ resolved
@@ -1,7 +1,3 @@
 flake8
-<<<<<<< HEAD
-PyInstaller
-=======
 build
-twine
->>>>>>> 5fad61e8
+twine