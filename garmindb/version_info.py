"""Version information for the application."""

__author__ = "Tom Goetz"
__copyright__ = "Copyright Tom Goetz"
__license__ = "GPL"


python_required = (3, 0, 0)
<<<<<<< HEAD
python_tested = (3, 9, 10)
version_info = (3, 2, 8)
prerelease = False
=======
python_tested = (3, 10, 6)
version_info = (3, 3, 0)
prerelease = True
>>>>>>> 61b73523


def version_string():
    """Return a version string for a version tuple."""
    return '.'.join(str(digit) for digit in version_info)<|MERGE_RESOLUTION|>--- conflicted
+++ resolved
@@ -6,15 +6,9 @@
 
 
 python_required = (3, 0, 0)
-<<<<<<< HEAD
-python_tested = (3, 9, 10)
-version_info = (3, 2, 8)
-prerelease = False
-=======
 python_tested = (3, 10, 6)
 version_info = (3, 3, 0)
-prerelease = True
->>>>>>> 61b73523
+prerelease = False
 
 
 def version_string():
