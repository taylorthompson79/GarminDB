--- conflicted
+++ resolved
@@ -7,13 +7,8 @@
 
 python_required = (3, 0, 0)
 python_tested = (3, 9, 5)
-<<<<<<< HEAD
-version_info = (3, 2, 2)
+version_info = (3, 2, 3)
 prerelease = False
-=======
-version_info = (3, 2, 3)
-prerelease = True
->>>>>>> cf3befff
 
 
 def version_string():
