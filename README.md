--- conflicted
+++ resolved
@@ -36,11 +36,7 @@
 
 * Git clone GarminDB repo using the [SSH clone method](https://github.com/git-guides/git-clone#git-clone-with-ssh). The submodules require you to use SSH and not HTTPS. Get the command from the green button on the project home page.
 * Run `make setup` in the cloned tree to get the scripts ready to process data.
-<<<<<<< HEAD
-* Copy `GarminConnectConfig.json.example` to `GarminConnectConfig.json`, edit it, and add your Garmin Connect username and password and adjust the start dates to when your data starts from. [More](https://github.com/tcgoetz/GarminDB/wiki/Config) infomation on the config file.
-=======
 * Copy `GarminConnectConfig.json.example` to `~/.garmindb/GarminConnectConfig.json`, edit it, and add your Garmin Connect username and password and adjust the start dates to match the dats of your data in Garmin Connect.
->>>>>>> 5fad61e8
 * Run `make create_dbs` once to fetch and process for you data.
 * Keep all of your local data up to date by periodically running only one command: `make`.
 * Ocassionally run `make backup` to backup your DBs files.
