--- conflicted
+++ resolved
@@ -7,13 +7,8 @@
 
 python_required = (3, 0, 0)
 python_tested = (3, 7, 5)
-<<<<<<< HEAD
-version_info = (1, 8, 0)
-prerelease = False
-=======
 version_info = (1, 9, 0)
 prerelease = True
->>>>>>> 353a7f5e
 
 
 def version_string():
